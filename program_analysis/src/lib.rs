--- conflicted
+++ resolved
@@ -35,21 +35,6 @@
 
 pub fn get_analysis_passes() -> Vec<Box<AnalysisPass>> {
     vec![
-<<<<<<< HEAD
-        Box::new(bitwise_complement::find_bitwise_complement),
-        Box::new(signal_assignments::find_signal_assignments),
-        Box::new(definition_complexity::run_complexity_analysis),
-        Box::new(side_effect_analysis::run_side_effect_analysis),
-        Box::new(field_arithmetic::find_field_element_arithmetic),
-        Box::new(field_comparisons::find_field_element_comparisons),
-        Box::new(unconstrained_division::find_unconstrained_division),
-        Box::new(bn128_specific_circuit::find_bn128_specific_circuits),
-        Box::new(unconstrained_less_than::find_unconstrained_less_than),
-        Box::new(constant_conditional::find_constant_conditional_statement),
-        Box::new(under_constrained_signals::find_under_constrained_signals),
-        Box::new(nonstrict_binary_conversion::find_nonstrict_binary_conversion),
-        Box::new(non_boolean_condition::find_non_boolean_conditional),
-=======
         // Intra-process analysis passes.
         Box::new(|_, cfg| bitwise_complement::find_bitwise_complement(cfg)),
         Box::new(|_, cfg| signal_assignments::find_signal_assignments(cfg)),
@@ -63,8 +48,8 @@
         Box::new(|_, cfg| constant_conditional::find_constant_conditional_statement(cfg)),
         Box::new(|_, cfg| under_constrained_signals::find_under_constrained_signals(cfg)),
         Box::new(|_, cfg| nonstrict_binary_conversion::find_nonstrict_binary_conversion(cfg)),
+        Box::new(|_, cfg| non_boolean_condition::find_non_boolean_conditional(cfg)),
         // Inter-process analysis passes.
         Box::new(unused_output_signal::find_unused_output_signals),
->>>>>>> 16c8e660
     ]
 }